--- conflicted
+++ resolved
@@ -577,7 +577,25 @@
     }
 };
 
-<<<<<<< HEAD
+
+/**
+ * @param {string} elapsedMs
+ * @param {function} t translate
+ * @returns {string}
+ */
+export const formatElapsedMs = (elapsedMs, t) => {
+    const formattedElapsedMs = parseInt(elapsedMs, 10) || parseFloat(elapsedMs)
+        .toFixed(2);
+    return `${formattedElapsedMs} ${t('milliseconds_abbreviation')}`;
+};
+
+/**
+ * @param language {string}
+ */
+export const setHtmlLangAttr = (language) => {
+    window.document.documentElement.lang = language;
+};
+
 /**
  * @param values {object}
  * @returns {object}
@@ -588,24 +606,4 @@
             acc[key] = value;
         }
         return acc;
-    }, {});
-=======
-
-/**
- * @param {string} elapsedMs
- * @param {function} t translate
- * @returns {string}
- */
-export const formatElapsedMs = (elapsedMs, t) => {
-    const formattedElapsedMs = parseInt(elapsedMs, 10) || parseFloat(elapsedMs)
-        .toFixed(2);
-    return `${formattedElapsedMs} ${t('milliseconds_abbreviation')}`;
-};
-
-/**
- * @param language {string}
- */
-export const setHtmlLangAttr = (language) => {
-    window.document.documentElement.lang = language;
-};
->>>>>>> 21dfb5ff
+    }, {});